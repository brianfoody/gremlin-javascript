{
  "name": "gremlin-client",
<<<<<<< HEAD
  "version": "0.2.0",
=======
  "version": "0.2.1",
>>>>>>> 0fcc5a52
  "description": "JavaScript client for TinkerPop3 Gremlin Server",
  "main": "index.js",
  "scripts": {
    "test": "echo \"Error: no test specified\" && exit 1"
  },
  "repository": {
    "type": "git",
    "url": "https://github.com/gulthor/gremlin-client"
  },
  "keywords": [
    "tinkerpop",
    "gremlin",
    "graphdb",
    "graph",
    "database"
  ],
  "author": "Jean-Baptiste Musso <jbmusso+github@gmail.com>",
  "license": "Apache",
  "bugs": {
    "url": "https://github.com/gulthor/gremlin-client/issues"
  },
  "homepage": "https://github.com/gulthor/gremlin-client",
  "dependencies": {
    "guid": "0.0.12",
    "lodash.defaults": "^2.4.1",
    "ws": "^0.4.32"
  },
  "devDependencies": {
    "browserify": "^4.0.0",
    "chai": "^1.9.1",
    "finalhandler": "^0.1.0",
    "gulp": "^3.8.7",
    "gulp-browserify": "^0.5.0",
    "gulp-mocha": "^1.0.0",
    "gulp-rename": "^1.2.0",
    "gulp-size": "^1.0.0",
    "gulp-uglify": "^0.3.1",
    "karma": "^0.12.22",
    "karma-browserify": "^0.2.1",
    "karma-chai": "^0.1.0",
    "karma-chrome-launcher": "^0.1.4",
    "karma-firefox-launcher": "^0.1.3",
    "karma-mocha": "^0.1.9",
    "karma-safari-launcher": "^0.1.1",
    "mocha": "^1.21.4",
    "serve-static": "^1.5.3"
  }
}<|MERGE_RESOLUTION|>--- conflicted
+++ resolved
@@ -1,10 +1,6 @@
 {
   "name": "gremlin-client",
-<<<<<<< HEAD
-  "version": "0.2.0",
-=======
   "version": "0.2.1",
->>>>>>> 0fcc5a52
   "description": "JavaScript client for TinkerPop3 Gremlin Server",
   "main": "index.js",
   "scripts": {
